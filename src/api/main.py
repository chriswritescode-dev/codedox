--- conflicted
+++ resolved
@@ -1,61 +1,40 @@
-"""FastAPI application for CodeDox."""
+"""CodeDox API Server."""
 
 import logging
-import hashlib
-import json
-from datetime import datetime
+import sys
 from contextlib import asynccontextmanager
-from typing import List, Optional, Dict, Any, AsyncGenerator
-
-import openai
-from fastapi import FastAPI, HTTPException, Depends, Query, UploadFile, File, Request, Header, Form
+from pathlib import Path
+
+from fastapi import FastAPI, HTTPException, Depends
 from fastapi.middleware.cors import CORSMiddleware
-from fastapi.responses import JSONResponse
-from pydantic import BaseModel, Field
+from fastapi.responses import FileResponse
 from sqlalchemy.orm import Session
 
 from ..config import get_settings
-from ..database import get_db, init_db, CodeSearcher
-from ..crawler import CrawlManager, CrawlConfig
-from ..mcp_server import MCPTools
-from .routes import router
+from ..database import get_db
+from .routes import sources, crawl_jobs, search, snippets, upload
 from .mcp_routes import router as mcp_router
-from .websocket import websocket_endpoint
-from .mcp_server import create_mcp_server
-from .mcp_streamable import StreamableTransport
-
+from .mcp_streamable import router as mcp_streamable_router
+
+# Setup logging
+logging.basicConfig(
+    level=logging.INFO,
+    format='%(asctime)s - %(name)s - %(levelname)s - %(message)s',
+    handlers=[
+        logging.StreamHandler(sys.stdout)
+    ]
+)
 logger = logging.getLogger(__name__)
+
 settings = get_settings()
 
-
-# Pydantic models for API
-class CrawlRequest(BaseModel):
-    """Request model for starting a crawl."""
-    name: Optional[str] = Field(None, description="Name of the library/framework (auto-detected if not provided)")
-    start_urls: List[str] = Field(..., description="URLs to start crawling")
-    max_depth: int = Field(default=1, ge=0, le=3, description="Maximum crawl depth")
-    domain_filter: Optional[str] = Field(None, description="Domain restriction pattern")
-    metadata: Dict[str, Any] = Field(default_factory=dict, description="Additional metadata")
-
-
-class SearchRequest(BaseModel):
-    """Request model for searching code."""
-    query: Optional[str] = Field(None, description="Search query")
-    source: Optional[str] = Field(None, description="Filter by source/library name")
-    language: Optional[str] = Field(None, description="Filter by programming language")
-    job_id: Optional[str] = Field(None, description="Filter by crawl job ID")
-    limit: int = Field(default=10, ge=1, le=50, description="Maximum results")
-    offset: int = Field(default=0, ge=0, description="Pagination offset")
-
-
-
-
-# Application lifespan manager
 @asynccontextmanager
-async def lifespan(app: FastAPI) -> AsyncGenerator[None, None]:
+async def lifespan(app: FastAPI):
     """Manage application lifecycle."""
     # Startup
     logger.info("Starting CodeDox API...")
+    logger.info(f"Environment: {settings.environment}")
+    logger.info(f"Debug mode: {settings.debug}")
     
     # Test database connection
     from ..database import get_db_manager
@@ -90,218 +69,145 @@
             await health_task
         except asyncio.CancelledError:
             pass
-
-
-def get_application() -> FastAPI:
-    """Create and configure FastAPI application."""
-    app = FastAPI(
-        title="CodeDox API",
-        description="API for code extraction and search from documentation",
-        version="1.0.0",
-        lifespan=lifespan
-    )
-    
-    # Configure CORS
-    app.add_middleware(
-        CORSMiddleware,
-        allow_origins=settings.api.get_cors_origins_list(),
-        allow_credentials=True,
-        allow_methods=["*"],
-        allow_headers=["*"],
-    )
-    
-    return app
-
-
-# Create app instance
-app = get_application()
-
-# Initialize services
-crawl_manager = CrawlManager()
-mcp_tools = MCPTools()
-
-# Register API routes
-app.include_router(router)
-app.include_router(mcp_router)
-
-# WebSocket endpoint
-app.websocket("/ws/{client_id}")(websocket_endpoint)
-
-# Create MCP server
-mcp_server = create_mcp_server()
-
-# Note: SSE transport integration is complex and requires proper session management
-# For now, keeping the existing MCP routes in mcp_routes.py as legacy support
-
-# Mount MCP server using Streamable HTTP transport (newest)
-streamable_transport = StreamableTransport(mcp_server)
-
-@app.post("/mcp")
-async def mcp_streamable_endpoint(
-    request: Request,
-    mcp_session_id: Optional[str] = Header(None),
-    accept: str = Header(None),
-    origin: Optional[str] = Header(None),
-    last_event_id: Optional[str] = Header(None)
-) -> Any:
-    """Handle MCP requests using the newest streamable HTTP transport."""
-    # Check authentication if enabled
-    if settings.mcp_auth.enabled:
-        from .auth import get_bearer_token
-        auth_header = request.headers.get("Authorization")
-        token = get_bearer_token(auth_header)
-        
-        if not token or not settings.mcp_auth.is_token_valid(token):
-            from fastapi import HTTPException, status
-            raise HTTPException(
-                status_code=status.HTTP_401_UNAUTHORIZED,
-                detail="Invalid authentication token",
-                headers={"WWW-Authenticate": "Bearer"},
-            )
-    return await streamable_transport.handle_request(
-        request,
-        mcp_session_id,
-        accept,
-        origin,
-        last_event_id
-    )
-
-
-# Health check endpoint
-@app.get("/health")
-async def health_check() -> Dict[str, str]:
-    """Check API health status."""
-    return {
-        "status": "healthy",
-        "service": "codedox",
-        "version": "1.0.1"
-    }
-
-
-# Crawl endpoints
-@app.post("/api/crawl/init", response_model=Dict[str, Any])
-async def init_crawl(request: CrawlRequest) -> Dict[str, Any]:
-    """Initialize a new crawl job."""
+    
+    logger.info("CodeDox API shutdown complete")
+
+# Create FastAPI app
+app = FastAPI(
+    title="CodeDox API",
+    description="API for code documentation extraction and search",
+    version="1.0.0",
+    lifespan=lifespan
+)
+
+# Configure CORS
+app.add_middleware(
+    CORSMiddleware,
+    allow_origins=settings.api.cors_origins,
+    allow_credentials=True,
+    allow_methods=["*"],
+    allow_headers=["*"],
+)
+
+# Include routers
+app.include_router(sources.router, prefix="/api", tags=["sources"])
+app.include_router(crawl_jobs.router, prefix="/api", tags=["crawl-jobs"])
+app.include_router(search.router, prefix="/api", tags=["search"])
+app.include_router(snippets.router, prefix="/api", tags=["snippets"])
+app.include_router(upload.router, prefix="/api", tags=["upload"])
+app.include_router(mcp_router, tags=["mcp"])
+app.include_router(mcp_streamable_router, tags=["mcp-streamable"])
+
+# Root redirect
+@app.get("/")
+async def root():
+    """Redirect to the web UI."""
+    return FileResponse(Path(__file__).parent.parent.parent / "frontend" / "dist" / "index.html")
+
+# Health check
+@app.get("/api/health")
+async def health_check():
+    """Basic health check endpoint."""
+    return {"status": "healthy"}
+
+@app.get("/api/health/db")
+async def health_check_db(db: Session = Depends(get_db)):
+    """Database health check endpoint."""
     try:
-        result = await mcp_tools.init_crawl(
-            name=request.name,
-            start_urls=request.start_urls,
-            max_depth=request.max_depth,
-            domain_filter=request.domain_filter,
-            metadata=request.metadata
-        )
-        
-        if "error" in result:
-            raise HTTPException(status_code=400, detail=result["error"])
-        
-        return result
-        
+        # Simple query to test DB connection
+        db.execute("SELECT 1")
+        return {"status": "healthy", "database": "connected"}
     except Exception as e:
-        logger.error(f"Failed to initialize crawl: {e}")
+        logger.error(f"Database health check failed: {e}")
+        raise HTTPException(status_code=503, detail="Database connection failed")
+
+# Statistics endpoint
+@app.get("/api/statistics")
+async def get_statistics(db: Session = Depends(get_db)):
+    """Get system statistics."""
+    try:
+        from ..database.models import CrawlJob, Document, CodeSnippet
+        from sqlalchemy import func, distinct, and_
+        from datetime import datetime, timedelta
+        
+        # Get counts
+        total_sources = db.query(
+            func.count(distinct(func.coalesce(CrawlJob.primary_domain, CrawlJob.name)))
+        ).filter(
+            CrawlJob.status == 'completed'
+        ).scalar() or 0
+        
+        total_documents = db.query(func.count(Document.id)).scalar() or 0
+        total_snippets = db.query(func.count(CodeSnippet.id)).scalar() or 0
+        
+        # Get language distribution
+        language_stats = db.query(
+            CodeSnippet.language,
+            func.count(CodeSnippet.id).label('count')
+        ).group_by(CodeSnippet.language).all()
+        
+        languages = {lang: count for lang, count in language_stats if lang}
+        
+        # Get recent crawls (last 7 days)
+        seven_days_ago = datetime.utcnow() - timedelta(days=7)
+        recent_crawls = db.query(CrawlJob).filter(
+            CrawlJob.created_at >= seven_days_ago
+        ).order_by(CrawlJob.created_at.desc()).limit(10).all()
+        
+        return {
+            "total_sources": total_sources,
+            "total_documents": total_documents,
+            "total_snippets": total_snippets,
+            "languages": languages,
+            "recent_crawls": [job.to_dict() for job in recent_crawls]
+        }
+        
+    except Exception as e:
+        logger.error(f"Failed to get statistics: {e}")
         raise HTTPException(status_code=500, detail=str(e))
 
-
-@app.get("/api/crawl/status/{job_id}")
-async def get_crawl_status(job_id: str) -> Dict[str, Any]:
-    """Get status of a crawl job."""
+# Recent snippets endpoint
+@app.get("/api/snippets/recent")
+async def get_recent_snippets(
+    hours: int = 24,
+    limit: int = 10,
+    db: Session = Depends(get_db)
+):
+    """Get recently extracted code snippets."""
     try:
-        result = await mcp_tools.get_crawl_status(job_id)
-        
-        if "error" in result and result["error"] == "Job not found":
-            raise HTTPException(status_code=404, detail="Crawl job not found")
-        
-        return result
-        
-    except HTTPException:
-        raise
-    except Exception as e:
-        logger.error(f"Failed to get crawl status: {e}")
-        raise HTTPException(status_code=500, detail=str(e))
-
-
-@app.post("/api/crawl/cancel/{job_id}")
-async def cancel_crawl(job_id: str) -> Dict[str, Any]:
-    """Cancel a running crawl job."""
-    try:
-        result = await mcp_tools.cancel_crawl(job_id)
-        
-        if "error" in result:
-            raise HTTPException(status_code=400, detail=result["error"])
-        
-        return result
-        
-    except Exception as e:
-        logger.error(f"Failed to cancel crawl: {e}")
-        raise HTTPException(status_code=500, detail=str(e))
-
-
-# Source management endpoints are in routes.py
-
-
-# Search endpoints
-@app.post("/api/search")
-async def search_code(request: SearchRequest, db: Session = Depends(get_db)) -> Dict[str, Any]:
-    """Search for code snippets."""
-    try:
-        searcher = CodeSearcher(db)
-        
-        snippets, total_count = searcher.search(
-            query=request.query,
-            source=request.source,
-            language=request.language,
-            job_id=request.job_id,
-            limit=request.limit,
-            offset=request.offset
-        )
-        
-        # Convert snippets to dict format
-        results = [snippet.to_dict() for snippet in snippets]
+        from ..database.models import CodeSnippet, Document, CrawlJob
+        from datetime import datetime, timedelta
+        
+        # Calculate time threshold
+        time_threshold = datetime.utcnow() - timedelta(hours=hours)
+        
+        # Query recent snippets with joins for source info
+        snippets = db.query(
+            CodeSnippet,
+            Document.title.label('document_title'),
+            Document.url.label('document_url'),
+            CrawlJob.name.label('source_name')
+        ).join(
+            Document, CodeSnippet.document_id == Document.id
+        ).join(
+            CrawlJob, Document.crawl_job_id == CrawlJob.id
+        ).filter(
+            CodeSnippet.created_at >= time_threshold
+        ).order_by(
+            CodeSnippet.created_at.desc()
+        ).limit(limit).all()
+        
+        # Format results
+        results = []
+        for snippet, doc_title, doc_url, source_name in snippets:
+            snippet_dict = snippet.to_dict()
+            snippet_dict['document_title'] = doc_title
+            snippet_dict['document_url'] = doc_url
+            snippet_dict['source_name'] = source_name
+            results.append(snippet_dict)
         
         return {
-            "results": results,
-            "total": total_count,
-            "limit": request.limit,
-            "offset": request.offset
-        }
-        
-    except Exception as e:
-        logger.error(f"Failed to search code: {e}")
-        raise HTTPException(status_code=500, detail=str(e))
-
-
-@app.get("/api/search/languages")
-async def get_languages(db: Session = Depends(get_db)) -> Dict[str, List[str]]:
-    """Get list of available programming languages."""
-    try:
-        searcher = CodeSearcher(db)
-        languages = searcher.get_languages()
-        return {"languages": languages}
-        
-    except Exception as e:
-        logger.error(f"Failed to get languages: {e}")
-        raise HTTPException(status_code=500, detail=str(e))
-
-
-@app.get("/api/search/recent")
-async def get_recent_snippets(
-    hours: int = Query(default=24, ge=1, le=168),
-    language: Optional[str] = None,
-    limit: int = Query(default=10, ge=1, le=50),
-    db: Session = Depends(get_db)
-) -> Dict[str, Any]:
-    """Get recently added snippets."""
-    try:
-        searcher = CodeSearcher(db)
-        snippets = searcher.get_recent_snippets(
-            hours=hours,
-            language=language,
-            limit=limit
-        )
-        
-        results = [snippet.to_dict() for snippet in snippets]
-        
-        return {
-            "results": results,
+            "snippets": results,
             "hours": hours,
             "count": len(results)
         }
@@ -311,276 +217,21 @@
         raise HTTPException(status_code=500, detail=str(e))
 
 
-<<<<<<< HEAD
 # Upload endpoints are now in routes/upload.py
-=======
-# Upload endpoints
-@app.post("/api/upload/markdown")
-async def upload_markdown(request: UploadMarkdownRequest, db: Session = Depends(get_db)) -> Dict[str, Any]:
-    """Upload and process markdown content using the new extraction method."""
-    try:
-        from ..crawler import UploadProcessor, UploadConfig
-        
-        processor = UploadProcessor()
-        
-        # Create upload configuration
-        config = UploadConfig(
-            name=request.title or "Uploaded Markdown",
-            files=[{
-                'content': request.content,
-                'source_url': request.source_url,
-                'content_type': 'markdown'
-            }],
-            metadata={
-                'uploaded_via': 'api',
-                'original_title': request.title
-            }
-        )
-        
-        # Start processing
-        job_id = await processor.process_upload(config)
-        
-        return {
-            "success": True,
-            "job_id": job_id,
-            "message": "Markdown content submitted for processing",
-            "status_url": f"/upload/status/{job_id}"
-        }
-        
-    except Exception as e:
-        logger.error(f"Failed to process markdown upload: {e}")
-        raise HTTPException(status_code=500, detail=str(e))
-
-
-@app.post("/api/upload/file")
-async def upload_file(
-    file: UploadFile = File(...),
-    source_url: Optional[str] = None,
-    db: Session = Depends(get_db)
-) -> Dict[str, Any]:
-    """Upload a markdown or text file for processing."""
-    try:
-        # Check file type
-        allowed_extensions = ('.md', '.markdown', '.txt', '.rst', '.adoc')
-        if not file.filename.endswith(allowed_extensions):
-            raise HTTPException(
-                status_code=400,
-                detail=f"Only these file types are supported: {', '.join(allowed_extensions)}"
-            )
-        
-        # Read file content
-        content = await file.read()
-        content_str = content.decode('utf-8')
-        
-        # Use filename as source URL if not provided
-        if not source_url:
-            source_url = f"file://{file.filename}"
-        
-        # Determine content type from extension
-        content_type = 'markdown'
-        if file.filename.endswith('.rst'):
-            content_type = 'restructuredtext'
-        elif file.filename.endswith('.adoc'):
-            content_type = 'asciidoc'
-        elif file.filename.endswith('.txt'):
-            content_type = 'text'
-        
-        from ..crawler import UploadProcessor, UploadConfig
-        
-        processor = UploadProcessor()
-        
-        # Create upload configuration
-        config = UploadConfig(
-            name=file.filename,
-            files=[{
-                'content': content_str,
-                'source_url': source_url,
-                'content_type': content_type
-            }],
-            metadata={
-                'uploaded_via': 'api_file',
-                'original_filename': file.filename,
-                'content_type': file.content_type
-            }
-        )
-        
-        # Start processing
-        job_id = await processor.process_upload(config)
-        
-        return {
-            "success": True,
-            "job_id": job_id,
-            "message": f"File '{file.filename}' submitted for processing",
-            "status_url": f"/upload/status/{job_id}"
-        }
-        
-    except UnicodeDecodeError:
-        raise HTTPException(status_code=400, detail="Invalid file encoding. Please use UTF-8.")
-    except Exception as e:
-        logger.error(f"Failed to upload file: {e}")
-        raise HTTPException(status_code=500, detail=str(e))
->>>>>>> cb8981c6
-
-
-@app.post("/api/upload/files")
-async def upload_files(
-    files: List[UploadFile] = File(...),
-    title: Optional[str] = Form(None),
-    db: Session = Depends(get_db)
-) -> Dict[str, Any]:
-    """Upload multiple markdown or text files for processing in a single job."""
-    try:
-        if not files:
-            raise HTTPException(status_code=400, detail="No files provided")
-        
-        # Check file types
-        allowed_extensions = ('.md', '.markdown', '.txt', '.rst', '.adoc')
-        file_configs = []
-        
-        for file in files:
-            if not file.filename.endswith(allowed_extensions):
-                raise HTTPException(
-                    status_code=400,
-                    detail=f"File '{file.filename}' has unsupported type. Allowed: {', '.join(allowed_extensions)}"
-                )
-            
-            # Read file content
-            content = await file.read()
-            content_str = content.decode('utf-8')
-            
-            # Use filename as source URL
-            source_url = f"file://{file.filename}"
-            
-            # Determine content type from extension
-            content_type = 'markdown'
-            if file.filename.endswith('.rst'):
-                content_type = 'restructuredtext'
-            elif file.filename.endswith('.adoc'):
-                content_type = 'asciidoc'
-            elif file.filename.endswith('.txt'):
-                content_type = 'text'
-            
-            file_configs.append({
-                'content': content_str,
-                'source_url': source_url,
-                'content_type': content_type
-            })
-        
-        from ..crawler import UploadProcessor, UploadConfig
-        
-        processor = UploadProcessor()
-        
-        # Create upload configuration for all files
-        config = UploadConfig(
-            name=title or f"Batch Upload ({len(files)} files)",
-            files=file_configs,
-            metadata={
-                'uploaded_via': 'api_files_batch',
-                'file_count': len(files),
-                'filenames': [f.filename for f in files]
-            }
-        )
-        
-        # Start processing
-        job_id = await processor.process_upload(config)
-        
-        return {
-            "status": "processing",
-            "job_id": job_id,
-            "file_count": len(files),
-            "message": f"Upload job started for {len(files)} files"
-        }
-        
-    except UnicodeDecodeError:
-        raise HTTPException(status_code=400, detail="Invalid file encoding. Please use UTF-8.")
-    except Exception as e:
-        logger.error(f"Failed to upload files: {e}")
-        raise HTTPException(status_code=500, detail=str(e))
-
-
-@app.get("/api/upload/status/{job_id}")
-async def get_upload_status(job_id: str) -> Dict[str, Any]:
-    """Get the status of an upload job."""
-    try:
-        from ..crawler import UploadProcessor
-        
-        processor = UploadProcessor()
-        status = processor.get_job_status(job_id)
-        
-        if not status:
-            raise HTTPException(status_code=404, detail="Upload job not found")
-        
-        return status
-        
-    except HTTPException:
-        raise
-    except Exception as e:
-        logger.error(f"Failed to get upload status: {e}")
-        raise HTTPException(status_code=500, detail=str(e))
-
-
-# Snippet endpoints are now in routes/snippets.py
-
-
-# Export endpoint
-@app.get("/api/export/{job_id}")
-async def export_snippets(
-    job_id: str,
-    format: str = Query(default="json", regex="^(json|markdown)$"),
-    db: Session = Depends(get_db)
-) -> Any:
-    """Export snippets from a crawl job."""
-    try:
-        searcher = CodeSearcher(db)
-        
-        # Get all snippets for the job
-        snippets, total = searcher.search(job_id=job_id, limit=1000)
-        
-        if format == "json":
-            return {
-                "job_id": job_id,
-                "total_snippets": total,
-                "snippets": [snippet.to_dict() for snippet in snippets]
-            }
-        else:  # markdown
-            formatted = searcher.format_search_results(snippets)
-            return JSONResponse(
-                content={"content": formatted},
-                media_type="application/json"
-            )
-            
-    except Exception as e:
-        logger.error(f"Failed to export snippets: {e}")
-        raise HTTPException(status_code=500, detail=str(e))
-
-
-# Error handlers
-@app.exception_handler(404)
-async def not_found_handler(request: Request, exc: Any) -> JSONResponse:
-    """Handle 404 errors."""
-    return JSONResponse(
-        status_code=404,
-        content={"detail": "Resource not found"}
-    )
-
-
-@app.exception_handler(500)
-async def internal_error_handler(request: Request, exc: Any) -> JSONResponse:
-    """Handle 500 errors."""
-    logger.error(f"Internal server error: {exc}")
-    return JSONResponse(
-        status_code=500,
-        content={"detail": "Internal server error"}
-    )
-
+
+# Serve static files for the web UI (in production, use nginx)
+if settings.environment == "development":
+    from fastapi.staticfiles import StaticFiles
+    frontend_dir = Path(__file__).parent.parent.parent / "frontend" / "dist"
+    if frontend_dir.exists():
+        app.mount("/", StaticFiles(directory=str(frontend_dir), html=True), name="static")
+        logger.info(f"Serving frontend from {frontend_dir}")
 
 if __name__ == "__main__":
     import uvicorn
-    
     uvicorn.run(
         "src.api.main:app",
         host=settings.api.host,
         port=settings.api.port,
-        reload=settings.debug,
-        log_level=settings.logging.level.lower()
+        reload=settings.environment == "development"
     )