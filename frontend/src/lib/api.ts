--- conflicted
+++ resolved
@@ -100,17 +100,7 @@
     const url = `${API_BASE_URL}${endpoint}`;
     
     try {
-<<<<<<< HEAD
       // Don't set Content-Type for FormData - browser will set it with boundary
-      const isFormData = options?.body instanceof FormData;
-      const headers = isFormData ? 
-        { ...options?.headers } : 
-        {
-          'Content-Type': 'application/json',
-          ...options?.headers,
-        };
-=======
-      // Don't set Content-Type for FormData - let browser set it with boundary
       const isFormData = options?.body instanceof FormData;
       const headers = isFormData 
         ? { ...options?.headers }
@@ -118,7 +108,6 @@
             'Content-Type': 'application/json',
             ...options?.headers,
           };
->>>>>>> 0fcfbd1b
       
       const response = await fetch(url, {
         ...options,
@@ -340,11 +329,7 @@
   // Upload
   async uploadMarkdown(data: {
     content: string
-<<<<<<< HEAD
     name: string
-=======
-    source_url?: string
->>>>>>> 0fcfbd1b
     title?: string
   }): Promise<{
     status: string
@@ -363,11 +348,7 @@
 
   async uploadFile(
     file: File,
-<<<<<<< HEAD
     name: string,
-=======
-    sourceUrl?: string,
->>>>>>> 0fcfbd1b
     title?: string
   ): Promise<{
     status: string
@@ -388,6 +369,7 @@
 
   async uploadFiles(
     files: File[],
+    name: string,
     title?: string
   ): Promise<{
     status: string
@@ -399,6 +381,7 @@
     files.forEach(file => {
       formData.append('files', file)
     })
+    formData.append('name', name)
     if (title) formData.append('title', title)
 
     return this.fetch('/upload/files', {
