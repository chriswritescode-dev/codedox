import { useState, useCallback } from 'react'
import { useNavigate } from 'react-router-dom'
import {
  Upload as UploadIcon,
  AlertCircle,
  CheckCircle2,
  Loader2,
  X,
  FileCode,
  Folder,
} from "lucide-react";
import { uploadMarkdown, uploadFiles, api } from '../lib/api'
import { ConfirmationDialog } from '../components/ConfirmationDialog'

const MAX_TOTAL_SIZE = 500 * 1024 * 1024 // 500MB total size limit
const BATCH_SIZE = 100 // Upload files in batches of 100

export default function Upload() {
  const navigate = useNavigate()
  const [isDragging, setIsDragging] = useState(false)
  const [uploading, setUploading] = useState(false)
  const [error, setError] = useState<string | null>(null)
  const [success, setSuccess] = useState<string | null>(null)
  const [uploadProgress, setUploadProgress] = useState<string | null>(null);
  const [uploadedCount, setUploadedCount] = useState(0);
  
  const [title, setTitle] = useState('')
  const [pastedContent, setPastedContent] = useState('')
  const [selectedFiles, setSelectedFiles] = useState<File[]>([])
  const [directoryStructure, setDirectoryStructure] = useState<
    Map<string, File[]>
  >(new Map());
  
  // Confirmation dialog state
  const [showConfirmDialog, setShowConfirmDialog] = useState(false)
  const [existingSourceInfo, setExistingSourceInfo] = useState<{
    name: string
    snippetCount: number
    documentCount: number
  } | null>(null)
  const [pendingUpload, setPendingUpload] = useState<(() => Promise<void>) | null>(null)
  const [checkingSource, setCheckingSource] = useState(false)

  const handleDragEnter = useCallback((e: React.DragEvent) => {
    e.preventDefault()
    e.stopPropagation()
    setIsDragging(true)
  }, [])

  const handleDragLeave = useCallback((e: React.DragEvent) => {
    e.preventDefault()
    e.stopPropagation()
    setIsDragging(false)
  }, [])

  const handleDragOver = useCallback((e: React.DragEvent) => {
    e.preventDefault()
    e.stopPropagation()
  }, [])

  const handleDrop = useCallback((e: React.DragEvent) => {
    e.preventDefault()
    e.stopPropagation()
    setIsDragging(false)
    
    const files = Array.from(e.dataTransfer.files)
    const validFiles = files.filter(file => 
      file.type === 'text/markdown' || 
      file.type === 'text/plain' || 
      file.name.endsWith('.md') ||
      file.name.endsWith('.txt') ||
      file.name.endsWith('.markdown')
    )
    
    if (validFiles.length > 0) {
      // Check total size limit
      const currentSize = selectedFiles.reduce((sum, f) => sum + f.size, 0)
      const newSize = validFiles.reduce((sum, f) => sum + f.size, 0)
      const totalSize = currentSize + newSize
      if (totalSize > MAX_TOTAL_SIZE) {
        setError(`Total file size exceeds ${formatFileSize(MAX_TOTAL_SIZE)} limit. Current total: ${formatFileSize(totalSize)}`)
        return
      }
      
      setSelectedFiles(prev => [...prev, ...validFiles])
      if (!title && validFiles.length === 1) {
        setTitle(validFiles[0].name.replace(/\.(md|txt|markdown)$/, ''))
      }
    } else {
      setError('Please upload markdown (.md, .markdown) or text (.txt) files')
    }
  }, [title])

  const handleFileSelect = (e: React.ChangeEvent<HTMLInputElement>) => {
    const files = e.target.files
    if (files && files.length > 0) {
      const validFiles = Array.from(files).filter(file => 
        file.type === 'text/markdown' || 
        file.type === 'text/plain' || 
        file.name.endsWith('.md') ||
        file.name.endsWith('.txt') ||
        file.name.endsWith('.markdown')
      )
      
      if (validFiles.length > 0) {
        // Check total size limit
        const currentSize = selectedFiles.reduce((sum, f) => sum + f.size, 0)
        const newSize = validFiles.reduce((sum, f) => sum + f.size, 0)
        const totalSize = currentSize + newSize
        if (totalSize > MAX_TOTAL_SIZE) {
          setError(`Total file size exceeds ${formatFileSize(MAX_TOTAL_SIZE)} limit. Current total: ${formatFileSize(totalSize)}`)
          return
        }
        
        setSelectedFiles(prev => [...prev, ...validFiles])
        // Set title from first file if not already set
        if (!title && validFiles.length === 1) {
          setTitle(validFiles[0].name.replace(/\.(md|txt|markdown)$/, ''))
        }
      } else {
        setError('Please upload markdown (.md, .markdown) or text (.txt) files')
      }
    }
  }
  
  const handleDirectorySelect = (e: React.ChangeEvent<HTMLInputElement>) => {
    const files = e.target.files;
    if (files && files.length > 0) {
      const fileArray = Array.from(files);
      const validFiles = fileArray.filter(
        (file) =>
          file.name.endsWith(".md") ||
          file.name.endsWith(".txt") ||
          file.name.endsWith(".markdown"),
      );

      if (validFiles.length > 0) {
        // Check total size limit
        const currentSize = selectedFiles.reduce((sum, f) => sum + f.size, 0)
        const newSize = validFiles.reduce((sum, f) => sum + f.size, 0)
        const totalSize = currentSize + newSize
        if (totalSize > MAX_TOTAL_SIZE) {
          setError(`Total file size exceeds ${formatFileSize(MAX_TOTAL_SIZE)} limit. Current total: ${formatFileSize(totalSize)}`)
          return
        }
        
        // Group files by directory
        const dirMap = new Map<string, File[]>();
        validFiles.forEach((file) => {
          // @ts-ignore - webkitRelativePath is not in the File type but exists
          const path = file.webkitRelativePath || file.name;
          const parts = path.split("/");
          const dirPath = parts.length > 1 ? parts.slice(0, -1).join("/") : "/";

          if (!dirMap.has(dirPath)) {
            dirMap.set(dirPath, []);
          }
          dirMap.get(dirPath)!.push(file);
        });

        setDirectoryStructure(dirMap);
        setSelectedFiles((prev) => [...prev, ...validFiles]);

        // Set title from directory name if not already set
        if (!title && validFiles.length > 0) {
          // @ts-ignore
          const firstPath = validFiles[0].webkitRelativePath || "";
          const rootDir = firstPath.split("/")[0];
          if (rootDir) {
            setTitle(rootDir);
          }
        }
      } else {
        setError(
          "No markdown (.md, .markdown) or text (.txt) files found in the selected directory",
        );
      }
    }
  };
  
  const removeFile = (index: number) => {
    setSelectedFiles(prev => prev.filter((_, i) => i !== index))
  }
  
  const clearAllFiles = () => {
    setSelectedFiles([]);
    setDirectoryStructure(new Map());
  };
  
  const formatFileSize = (bytes: number) => {
    if (bytes < 1024) return bytes + ' B'
    if (bytes < 1024 * 1024) return (bytes / 1024).toFixed(1) + ' KB'
    return (bytes / (1024 * 1024)).toFixed(1) + ' MB'
  }

  const checkForExistingSource = async (name: string): Promise<boolean> => {
    setCheckingSource(true)
    try {
      const result = await api.searchSources({ query: name, limit: 100 })
      // Look for exact match (case-insensitive)
      const exactMatch = result.sources.find(
        source => source.name.toLowerCase() === name.toLowerCase()
      )
      
      if (exactMatch) {
        setExistingSourceInfo({
          name: exactMatch.name,
          snippetCount: exactMatch.snippets_count || 0,
          documentCount: exactMatch.documents_count || 0
        })
        return true
      }
      return false
    } catch (error) {
      console.error('Error checking for existing source:', error)
      // If we can't check, proceed without confirmation
      return false
    } finally {
      setCheckingSource(false)
    }
  }

  const performUpload = async () => {
    setUploading(true)
    setError(null)
    setSuccess(null)
    setUploadProgress(null);
    
    try {
      let jobId = null
      let uploadMessage = ''
      
      // Generate a name from title or date if not provided
      const uploadName = title || `Upload ${new Date().toISOString().split('T')[0]}`
      
      // Upload files in batches
      if (selectedFiles.length > 0) {
        const fileCount = selectedFiles.length;
        const dirCount = directoryStructure.size;
        const batches = Math.ceil(fileCount / BATCH_SIZE);
        
        let totalSnippets = 0;
        let processedFiles = 0;
        
        for (let i = 0; i < batches; i++) {
          const start = i * BATCH_SIZE;
          const end = Math.min(start + BATCH_SIZE, fileCount);
          const batch = selectedFiles.slice(start, end);
          
          // Update progress
          if (batches > 1) {
            setUploadProgress(
              `Uploading batch ${i + 1}/${batches} (files ${start + 1}-${end} of ${fileCount})...`
            );
          } else if (dirCount > 0) {
            setUploadProgress(
              `Uploading ${fileCount} files from ${dirCount} ${dirCount === 1 ? "directory" : "directories"}...`
            );
          } else {
            setUploadProgress(
              `Uploading ${fileCount} ${fileCount === 1 ? "file" : "files"}...`
            );
          }
          
          try {
            const result = await uploadFiles(batch, uploadName, title || undefined);
            jobId = result.job_id;
            processedFiles += result.file_count;
            totalSnippets += parseInt(result.message.match(/\d+(?= code snippets)/)?.[0] || '0');
            setUploadedCount(processedFiles);
          } catch (err) {
            // If a batch fails, show which batch failed
            const errorMsg = err instanceof Error ? err.message : 'Upload failed';
            throw new Error(`Batch ${i + 1}/${batches} failed: ${errorMsg}`);
          }
        }
        
        uploadMessage = `Successfully processed ${processedFiles} files with ${totalSnippets} code snippets extracted`;
      }
      
      // Upload pasted content if any
      if (pastedContent.trim()) {
        const result = await uploadMarkdown({
          content: pastedContent,
          name: uploadName,
          title: title || 'Pasted Content'
        })
        if (jobId) {
          uploadMessage += ` and pasted content with ${result.snippets_count} snippets`
        } else {
          uploadMessage = `Successfully uploaded content with ${result.snippets_count} code snippets extracted`
        }
      }
      
      setSuccess(uploadMessage)
      setUploadProgress(null);
      
      // Clear form after successful upload
      setTimeout(() => {
        navigate('/sources')
      }, 2000)
    } catch (err) {
      setError(err instanceof Error ? err.message : 'Upload failed')
    } finally {
      setUploading(false)
      setUploadProgress(null);
      setUploadedCount(0);
    }
  }

  const handleSubmit = async (e: React.FormEvent) => {
    e.preventDefault()
    
    if (selectedFiles.length === 0 && !pastedContent.trim()) {
      setError('Please select files to upload or paste content')
      return
    }
    
    // Generate a name from title or date if not provided
    const uploadName = title || `Upload ${new Date().toISOString().split('T')[0]}`
    
    // Check if a source with this name already exists
    const hasExisting = await checkForExistingSource(uploadName)
    
    if (hasExisting) {
      // Store the upload function to execute after confirmation
      setPendingUpload(() => performUpload)
      setShowConfirmDialog(true)
    } else {
      // No existing source, proceed directly
      await performUpload()
    }
  }
  
  const handleConfirmUpload = async () => {
    setShowConfirmDialog(false)
    if (pendingUpload) {
      await pendingUpload()
    }
  }
  
  const handleCancelUpload = () => {
    setShowConfirmDialog(false)
    setExistingSourceInfo(null)
    setPendingUpload(null)
  }

  return (
    <div className="space-y-6 mb-8">
      <div>
        <h1 className="text-3xl font-bold">Upload Documentation</h1>
        <p className="mt-2 text-muted-foreground">
          Upload markdown or text files to extract code snippets with AI
        </p>
      </div>
      {/* Upload Progress */}
      {uploadProgress && (
        <div className="rounded-md bg-blue-50 p-4">
          <div className="flex items-center">
            <Loader2 className="animate-spin h-5 w-5 text-blue-400" />
            <div className="ml-3">
              <p className="text-sm font-medium text-blue-800">
                {uploadProgress}
              </p>
              {uploadedCount > 0 && (
                <p className="text-xs text-blue-600 mt-1">
                  Processed: {uploadedCount} files
                </p>
              )}
            </div>
          </div>
        </div>
      )}

      {/* Error Message */}
      {error && (
        <div className="rounded-md bg-red-50 p-4">
          <div className="flex">
            <AlertCircle className="h-5 w-5 text-red-400" />
            <div className="ml-3">
              <p className="text-sm font-medium text-red-800">{error}</p>
            </div>
          </div>
        </div>
      )}

      {/* Success Message */}
      {success && (
        <div className="rounded-md bg-green-50 p-4">
          <div className="flex">
            <CheckCircle2 className="h-5 w-5 text-green-400" />
            <div className="ml-3">
              <p className="text-sm font-medium text-green-800">{success}</p>
            </div>
          </div>
        </div>
      )}

      <form onSubmit={handleSubmit} className="space-y-6 mb-20">
        {/* Title Input */}
        <div className="flex items-center gap-4">
          <div>
            <label htmlFor="title" className="block text-sm font-medium">
              Collection Name{" "}
              <span className="text-muted-foreground text-xs">(optional)</span>
            </label>
            <input
              type="text"
              id="title"
              value={title}
              onChange={(e) => setTitle(e.target.value)}
              placeholder="Name for this upload collection"
              className="mt-1 w-full px-3 py-2 bg-secondary border border-input rounded-md focus:outline-none focus:ring-2 focus:ring-primary"
            />
            <p className="mt-1 text-sm text-muted-foreground">
              Give your uploaded files a collection name for easier organization
            </p>
          </div>
          <div className="flex justify-end">
            <button
              type="submit"
              disabled={
                uploading ||
                (selectedFiles.length === 0 && !pastedContent.trim())
              }
              className="flex items-center justify-center px-4 py-2 bg-primary text-primary-foreground rounded-md hover:bg-primary/90 disabled:opacity-50 disabled:cursor-not-allowed"
            >
              {uploading ? (
                <>
                  <Loader2 className="animate-spin -ml-1 mr-2 h-4 w-4" />
                  Uploading...
                </>
              ) : (
                <>
                  <UploadIcon className="-ml-1 mr-2 h-4 w-4" />
                  Upload
                </>
              )}
            </button>
          </div>
        </div>

        {/* File Upload / Drag & Drop */}
        <div>
          <label className="block text-sm font-medium mb-2">Upload Files</label>

          <div
            className={`relative border-2 border-dashed rounded-lg p-6 ${
              isDragging ? "border-primary bg-primary/5" : "border-border"
            }`}
            onDragEnter={handleDragEnter}
            onDragOver={handleDragOver}
            onDragLeave={handleDragLeave}
            onDrop={handleDrop}
          >
            <div className="text-center">
              <UploadIcon className="mx-auto h-12 w-12 text-muted-foreground" />
              <div className="mt-2">
                <label htmlFor="file-upload" className="cursor-pointer">
                  <span className="text-primary hover:text-primary/80">
                    Choose files
                  </span>
                  <input
                    id="file-upload"
                    name="file-upload"
                    type="file"
                    className="sr-only"
                    accept=".md,.txt,.markdown,text/markdown,text/plain"
                    onChange={handleFileSelect}
                    multiple
                  />
                </label>
                <span className="text-muted-foreground"> or </span>
                <label htmlFor="dir-upload" className="cursor-pointer">
                  <span className="text-primary hover:text-primary/80">
                    choose directory
                  </span>
                  <input
                    id="dir-upload"
                    name="dir-upload"
                    type="file"
                    className="sr-only"
                    // @ts-ignore - webkitdirectory is not in the type but works
                    webkitdirectory=""
                    directory=""
                    multiple
                    onChange={handleDirectorySelect}
                  />
                </label>
                <span className="text-muted-foreground"> or drag and drop</span>
              </div>
              <p className="text-xs text-muted-foreground mt-1">
                Markdown (.md, .markdown) or text (.txt) files
              </p>
            </div>
          </div>

          {/* Selected Files List */}
          {selectedFiles.length > 0 && (
            <div className="mt-4 space-y-2">
              <div className="flex items-center justify-between">
                <div>
                  <p className="text-sm font-medium">
                    Selected files ({selectedFiles.length}):
                  </p>
                  <p className="text-xs text-muted-foreground">
                    Total size:{" "}
                    {formatFileSize(
                      selectedFiles.reduce((sum, f) => sum + f.size, 0),
                    )}{" "}
                    / {formatFileSize(MAX_TOTAL_SIZE)}
                  </p>
                </div>
                {selectedFiles.length > 1 && (
                  <button
                    type="button"
                    onClick={clearAllFiles}
                    className="text-sm text-muted-foreground hover:text-foreground"
                  >
                    Clear all
                  </button>
                )}
              </div>

              {/* Show directory structure if files are from directory upload */}
              {directoryStructure.size > 0 ? (
                <div className="space-y-2">
                  {Array.from(directoryStructure.entries()).map(
                    ([dir, files]) => (
                      <div
                        key={dir}
                        className="border border-border rounded-md p-2"
                      >
                        <div className="flex items-center space-x-2 mb-1">
                          <Folder className="h-4 w-4 text-muted-foreground" />
                          <span className="text-sm font-medium">
                            {dir === "/" ? "Root" : dir}
                          </span>
                          <span className="text-xs text-muted-foreground">
                            ({files.length} files)
                          </span>
                        </div>
                        <div className="ml-6 space-y-1">
                          {files.map((file, fileIndex) => {
                            const globalIndex = selectedFiles.indexOf(file);
                            return (
                              <div
                                key={fileIndex}
                                className="flex items-center justify-between p-1 bg-secondary rounded-md"
                              >
                                <div className="flex items-center space-x-2">
                                  <FileCode className="h-3 w-3 text-muted-foreground" />
                                  <span className="text-xs">{file.name}</span>
                                  <span className="text-xs text-muted-foreground">
                                    ({formatFileSize(file.size)})
                                  </span>
                                </div>
                                <button
                                  type="button"
                                  onClick={() => removeFile(globalIndex)}
                                  className="text-muted-foreground hover:text-foreground"
                                >
                                  <X className="h-3 w-3" />
                                </button>
                              </div>
                            );
                          })}
                        </div>
                      </div>
                    ),
                  )}
                </div>
              ) : (
                <div className="space-y-1">
                  {selectedFiles.map((file, index) => (
                    <div
                      key={index}
                      className="flex items-center justify-between p-2 bg-secondary rounded-md"
                    >
                      <div className="flex items-center space-x-2">
                        <FileCode className="h-4 w-4 text-muted-foreground" />
                        <span className="text-sm">{file.name}</span>
                        <span className="text-xs text-muted-foreground">
                          ({formatFileSize(file.size)})
                        </span>
                      </div>
                      <button
                        type="button"
                        onClick={() => removeFile(index)}
                        className="text-muted-foreground hover:text-foreground"
                      >
                        <X className="h-4 w-4" />
                      </button>
                    </div>
                  ))}
                </div>
              )}
            </div>
          )}
        </div>

        {/* Manual Content Input */}
        <div>
          <label htmlFor="content" className="block text-sm font-medium">
            Or Paste Content Directly
          </label>
          <textarea
            id="content"
            rows={10}
            value={pastedContent}
            onChange={(e) => setPastedContent(e.target.value)}
            placeholder="Paste your markdown content here..."
            className="mt-1 w-full px-3 py-2 bg-secondary border border-input rounded-md focus:outline-none focus:ring-2 focus:ring-primary font-mono"
          />
          <p className="mt-1 text-sm text-muted-foreground">
            Paste markdown or code directly for quick uploads without creating a
            file
          </p>
        </div>

<<<<<<< HEAD
        {/* Submit Button */}
        <div className="flex justify-end">
          <button
            type="submit"
            disabled={uploading || checkingSource || (selectedFiles.length === 0 && !pastedContent.trim())}
            className="px-6 py-2 bg-primary text-primary-foreground rounded-md hover:bg-primary/90 disabled:opacity-50 disabled:cursor-not-allowed flex items-center gap-2"
          >
            {uploading ? (
              <>
                <Loader2 className="animate-spin h-4 w-4" />
                Uploading...
              </>
            ) : checkingSource ? (
              <>
                <Loader2 className="animate-spin h-4 w-4" />
                Checking...
              </>
            ) : (
              'Upload Files'
            )}
          </button>
        </div>
=======
        {/* Upload Progress */}
        {uploadProgress && (
          <div className="rounded-md bg-blue-50 p-4 mb-10">
            <div className="flex items-center">
              <Loader2 className="animate-spin h-5 w-5 text-blue-400" />
              <div className="ml-3">
                <p className="text-sm font-medium text-blue-800">
                  {uploadProgress}
                </p>
                {uploadedCount > 0 && (
                  <p className="text-xs text-blue-600 mt-1">
                    Processed: {uploadedCount} files
                  </p>
                )}
              </div>
            </div>
          </div>
        )}

        {/* Error Message */}
        {error && (
          <div className="rounded-md bg-red-50 p-4">
            <div className="flex">
              <AlertCircle className="h-5 w-5 text-red-400" />
              <div className="ml-3">
                <p className="text-sm font-medium text-red-800">{error}</p>
              </div>
            </div>
          </div>
        )}

        {/* Success Message */}
        {success && (
          <div className="rounded-md bg-green-50 p-4">
            <div className="flex">
              <CheckCircle2 className="h-5 w-5 text-green-400" />
              <div className="ml-3">
                <p className="text-sm font-medium text-green-800">{success}</p>
              </div>
            </div>
          </div>
        )}
>>>>>>> 35682e58
      </form>
      
      {/* Confirmation Dialog */}
      <ConfirmationDialog
        isOpen={showConfirmDialog}
        title="Add to Existing Source?"
        message={`A source named "${existingSourceInfo?.name}" already exists with ${existingSourceInfo?.documentCount} documents and ${existingSourceInfo?.snippetCount} code snippets. 

Your new files will be added to this existing source, allowing you to build a comprehensive documentation library in one place.

Would you like to continue adding to this source?`}
        confirmText="Yes, Add to Existing Source"
        cancelText="Cancel Upload"
        onConfirm={handleConfirmUpload}
        onCancel={handleCancelUpload}
        variant="default"
      />
    </div>
  );
}<|MERGE_RESOLUTION|>--- conflicted
+++ resolved
@@ -618,7 +618,49 @@
           </p>
         </div>
 
-<<<<<<< HEAD
+        {/* Upload Progress */}
+        {uploadProgress && (
+          <div className="rounded-md bg-blue-50 p-4 mb-10">
+            <div className="flex items-center">
+              <Loader2 className="animate-spin h-5 w-5 text-blue-400" />
+              <div className="ml-3">
+                <p className="text-sm font-medium text-blue-800">
+                  {uploadProgress}
+                </p>
+                {uploadedCount > 0 && (
+                  <p className="text-xs text-blue-600 mt-1">
+                    Processed: {uploadedCount} files
+                  </p>
+                )}
+              </div>
+            </div>
+          </div>
+        )}
+
+        {/* Error Message */}
+        {error && (
+          <div className="rounded-md bg-red-50 p-4">
+            <div className="flex">
+              <AlertCircle className="h-5 w-5 text-red-400" />
+              <div className="ml-3">
+                <p className="text-sm font-medium text-red-800">{error}</p>
+              </div>
+            </div>
+          </div>
+        )}
+
+        {/* Success Message */}
+        {success && (
+          <div className="rounded-md bg-green-50 p-4">
+            <div className="flex">
+              <CheckCircle2 className="h-5 w-5 text-green-400" />
+              <div className="ml-3">
+                <p className="text-sm font-medium text-green-800">{success}</p>
+              </div>
+            </div>
+          </div>
+        )}
+
         {/* Submit Button */}
         <div className="flex justify-end">
           <button
@@ -641,50 +683,6 @@
             )}
           </button>
         </div>
-=======
-        {/* Upload Progress */}
-        {uploadProgress && (
-          <div className="rounded-md bg-blue-50 p-4 mb-10">
-            <div className="flex items-center">
-              <Loader2 className="animate-spin h-5 w-5 text-blue-400" />
-              <div className="ml-3">
-                <p className="text-sm font-medium text-blue-800">
-                  {uploadProgress}
-                </p>
-                {uploadedCount > 0 && (
-                  <p className="text-xs text-blue-600 mt-1">
-                    Processed: {uploadedCount} files
-                  </p>
-                )}
-              </div>
-            </div>
-          </div>
-        )}
-
-        {/* Error Message */}
-        {error && (
-          <div className="rounded-md bg-red-50 p-4">
-            <div className="flex">
-              <AlertCircle className="h-5 w-5 text-red-400" />
-              <div className="ml-3">
-                <p className="text-sm font-medium text-red-800">{error}</p>
-              </div>
-            </div>
-          </div>
-        )}
-
-        {/* Success Message */}
-        {success && (
-          <div className="rounded-md bg-green-50 p-4">
-            <div className="flex">
-              <CheckCircle2 className="h-5 w-5 text-green-400" />
-              <div className="ml-3">
-                <p className="text-sm font-medium text-green-800">{success}</p>
-              </div>
-            </div>
-          </div>
-        )}
->>>>>>> 35682e58
       </form>
       
       {/* Confirmation Dialog */}
